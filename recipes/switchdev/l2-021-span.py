"""
Copyright 2016 Mellanox Technologies. All rights reserved.
Licensed under the GNU General Public License, version 2 as
published by the Free Software Foundation; see COPYING for details.
"""

__author__ = """
yotamg@mellanox.com (Yotam Gigi)
"""

from lnst.Controller.Task import ctl
from TestLib import TestLib
from time import sleep
import re
import random

class MirredPort:
    def __init__(self, mirred_port):
        mach = mirred_port.get_host()
        devname = mirred_port.get_devname()
        self.mirred_port = mirred_port
        self.mach = mach

        mach.run("tc qdisc replace dev %s handle 0: root prio" % devname)
        mach.run("tc qdisc add dev %s handle ffff: ingress" % devname)
        self.pref = [1, 1]

    def create_mirror(self, to_port, ingress = False):
        ingress_str = "ingress" if ingress else ""
        qdisc_handle = "ffff" if ingress else "0"
        from_dev = self.mirred_port.get_devname()
        to_dev = to_port.get_devname()

<<<<<<< HEAD
        self.mach.run("tc filter add dev %s parent %s: matchall skip_sw action \
                       mirred egress mirror dev %s" % (from_dev, qdisc_handle,
                                                       to_dev))

    def get_mirrors(self, to_port, ingress = False):
        ingress_str = "ingress" if ingress else ""
        from_dev = self.mirred_port.get_devname()
        cmd = self.mach.run("tc filter show dev %s %s" % (from_dev,
                            ingress_str))
        output = cmd.out()
        return re.findall("pref (\\d+) .* handle .*\n.* device %s" %
                to_port.get_devname(), output, re.M|re.S)
=======
        self.mach.run("tc filter add dev %s parent %s: pref %d matchall \
                       skip_sw action mirred egress mirror dev %s" % (from_dev,
                       qdisc_handle, self.pref[ingress], to_dev))
        self.pref[ingress] += 1
>>>>>>> 2a7daa5b

    def remove_mirror(self, to_port, ingress = False):
        from_dev = self.mirred_port.get_devname()
        ingress_str = "ingress" if ingress else ""
        self.pref[ingress] -= 1
        self.mach.run("tc filter del dev %s pref %d %s" % (from_dev,
                      self.pref[ingress], ingress_str))

def _run_packet_assert(num, main_if, from_addr, to_addr):
    mach = main_if.get_host()

    # filter only icmp/icmpv6 ping, and the reuqested addresses
    filter_str = "(icmp && (icmp[icmptype] == icmp-echo || \
                            icmp[icmptype] == icmp-echoreply) \
                   || (icmp6 && (ip6[40] == 128 || \
                                 ip6[40] == 129))) \
                  && src %s && dst %s" % (from_addr, to_addr)

    packet_assert_mod = ctl.get_module("PacketAssert", options = {
                                       "min" : num, "max" : num,
                                       "promiscuous" : True,
                                       "filter" : filter_str,
                                       "interface" : main_if.get_devname()})
    return mach.run(packet_assert_mod, bg=True)

def run_packet_assert(num, main_if, from_if, to_if, ipv):
    procs = []

    if ipv in ["ipv4", "both"]:
        ipv4_proc = _run_packet_assert(num, main_if, from_if.get_ip(0),
                                       to_if.get_ip(0))
        procs.append(ipv4_proc)

    if ipv in ["ipv6", "both"]:
        ipv6_proc = _run_packet_assert(num, main_if, from_if.get_ip(1),
                                       to_if.get_ip(1))
        procs.append(ipv6_proc)

    return procs

def change_mirror_status(mirror_status, change, mirred_port, to_if):
    mirror_status[change] = not mirror_status[change]
    change_ingress = (change == "ingress")

    to_if.get_host().run("echo " + str(mirror_status))

    if mirror_status[change]:
        mirred_port.create_mirror(to_if, change_ingress)
    else:
        mirred_port.remove_mirror(to_if, change_ingress)

def do_task(ctl, hosts, ifaces, aliases):
    tl = TestLib(ctl, aliases)
    m1, m2, sw = hosts
    m1_if1, m2_if1, m2_if2, sw_if1, sw_if2, sw_if3 = ifaces
    m1.sync_resources(modules=["PacketAssert"])

    # configure interfaces
    m1_if1.reset(ip=["192.168.101.10/24", "2002::1/64"])
    m2_if1.reset(ip=["192.168.101.11/24", "2002::2/64"])
    sw_if3.set_link_up()
    m2_if2.set_link_up()
    sw.create_bridge(slaves=[sw_if1, sw_if2], options={"vlan_filtering": 1})
    mirred_port = MirredPort(sw_if2)

    sleep(30)

    mirror_status = {"ingress": False, "egress": False }
    for i in range(10):
        change = random.choice(mirror_status.keys())
        change_mirror_status(mirror_status, change, mirred_port, sw_if3)

        in_num = 10 if mirror_status["ingress"] else 0
        out_num = 10 if mirror_status["egress"] else 0

        assert_procs = run_packet_assert(in_num, m2_if2, m2_if1, m1_if1,
                                         aliases["ipv"])
        assert_procs += run_packet_assert(out_num, m2_if2, m1_if1, m2_if1,
                                         aliases["ipv"])
        tl.ping_simple(m1_if1, m2_if1, count=10)
        for assert_proc in assert_procs:
            assert_proc.intr()

    return 0

do_task(ctl, [ctl.get_host("machine1"),
              ctl.get_host("machine2"),
              ctl.get_host("switch")],
        [ctl.get_host("machine1").get_interface("if1"),
         ctl.get_host("machine2").get_interface("if1"),
         ctl.get_host("machine2").get_interface("if2"),
         ctl.get_host("switch").get_interface("if1"),
         ctl.get_host("switch").get_interface("if2"),
         ctl.get_host("switch").get_interface("if3")],
        ctl.get_aliases())<|MERGE_RESOLUTION|>--- conflicted
+++ resolved
@@ -31,25 +31,10 @@
         from_dev = self.mirred_port.get_devname()
         to_dev = to_port.get_devname()
 
-<<<<<<< HEAD
-        self.mach.run("tc filter add dev %s parent %s: matchall skip_sw action \
-                       mirred egress mirror dev %s" % (from_dev, qdisc_handle,
-                                                       to_dev))
-
-    def get_mirrors(self, to_port, ingress = False):
-        ingress_str = "ingress" if ingress else ""
-        from_dev = self.mirred_port.get_devname()
-        cmd = self.mach.run("tc filter show dev %s %s" % (from_dev,
-                            ingress_str))
-        output = cmd.out()
-        return re.findall("pref (\\d+) .* handle .*\n.* device %s" %
-                to_port.get_devname(), output, re.M|re.S)
-=======
         self.mach.run("tc filter add dev %s parent %s: pref %d matchall \
                        skip_sw action mirred egress mirror dev %s" % (from_dev,
                        qdisc_handle, self.pref[ingress], to_dev))
         self.pref[ingress] += 1
->>>>>>> 2a7daa5b
 
     def remove_mirror(self, to_port, ingress = False):
         from_dev = self.mirred_port.get_devname()
